--- conflicted
+++ resolved
@@ -7,7 +7,7 @@
 use futures::{pin_mut, select_biased, stream::StreamExt, FutureExt, SinkExt};
 use kuska_ssb::{
     api::ApiCaller,
-    crypto::{ed25519, ToSsbId},
+    crypto::ToSsbId,
     handshake::{async_std::BoxStream, HandshakeComplete},
     rpc::{RpcReader, RpcWriter},
 };
@@ -48,13 +48,9 @@
             ch_broker
                 .send(BrokerEvent::new(
                     Destination::Broadcast,
-<<<<<<< HEAD
-                    ConnectionEvent::Disconnecting(connection_data),
-=======
                     BrokerMessage::Connection(ConnectionEvent::Disconnecting(
                         connection_data.to_owned(),
                     )),
->>>>>>> 731e399c
                 ))
                 .await?;
         }
@@ -105,19 +101,21 @@
     ch_broker
         .send(BrokerEvent::new(
             Destination::Broadcast,
-<<<<<<< HEAD
-            ConnectionEvent::Replicating(connection_data.to_owned(), _),
-=======
             BrokerMessage::Connection(ConnectionEvent::Replicating(connection_data.to_owned())),
->>>>>>> 731e399c
         ))
         .await?;
     */
 
+    let stream_reader = connection_data.stream.clone().unwrap();
+    let stream_writer = connection_data.stream.clone().unwrap();
+    let handshake = connection_data.handshake.clone().unwrap();
+
     // Spawn the replication loop (responsible for negotiating RPC requests).
-    let conn_data = replication_loop(
+    replication_loop(
         actor_id,
-        connection_data,
+        stream_reader,
+        stream_writer,
+        handshake,
         ch_terminate,
         ch_msg.unwrap(),
         connection_idle_timeout_limit,
@@ -126,32 +124,29 @@
 
     let _ = ch_broker.send(BrokerEvent::Disconnect { actor_id }).await;
 
-    Ok(conn_data)
+    Ok(connection_data)
 }
 
-//async fn replication_loop<R: Read + Unpin + Send + Sync, W: Write + Unpin + Send + Sync>(
-async fn replication_loop(
+async fn replication_loop<R: Read + Unpin + Send + Sync, W: Write + Unpin + Send + Sync>(
     actor_id: usize,
-    connection_data: ConnectionData,
+    stream_reader: R,
+    stream_writer: W,
+    handshake: HandshakeComplete,
     ch_terminate: ChSigRecv,
     mut ch_msg: ChMsgRecv,
     connection_idle_timeout_limit: u8,
-) -> Result<ConnectionData> {
+) -> Result<()> {
     // TODO: Handle the unwrap.
     //
     // Parse the peer public key from the handshake.
-    let peer_ssb_id = connection_data.handshake.unwrap().peer_pk.to_ssb_id();
+    let peer_ssb_id = handshake.peer_pk.to_ssb_id();
 
     // TODO: Handle the unwraps.
     //
     // Instantiate a box stream and split it into reader and writer streams.
-    let (box_stream_read, box_stream_write) = BoxStream::from_handshake(
-        &connection_data.stream.unwrap(),
-        &connection_data.stream.unwrap(),
-        connection_data.handshake.unwrap(),
-        0x8000,
-    )
-    .split_read_write();
+    let (box_stream_read, box_stream_write) =
+        BoxStream::from_handshake(stream_reader, stream_writer, handshake, 0x8000)
+            .split_read_write();
 
     // Instantiate RPC reader and writer using the box streams.
     let rpc_reader = RpcReader::new(box_stream_read);
@@ -251,5 +246,5 @@
 
     trace!(target: "replication-loop", "peer loop concluded with: {}", peer_ssb_id);
 
-    Ok(connection_data)
+    Ok(())
 }